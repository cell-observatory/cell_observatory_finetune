"""
https://github.com/facebookresearch/detectron2/blob/main/detectron2/structures/boxes.py

Apache License
Version 2.0, January 2004
http://www.apache.org/licenses/

Licensed under the Apache License, Version 2.0 (the "License");
you may not use this file except in compliance with the License.
You may obtain a copy of the License at

    http://www.apache.org/licenses/LICENSE-2.0

Unless required by applicable law or agreed to in writing, software
distributed under the License is distributed on an "AS IS" BASIS,
WITHOUT WARRANTIES OR CONDITIONS OF ANY KIND, either express or implied.
See the License for the specific language governing permissions and
limitations under the License.
"""


import math
from enum import IntEnum, unique
from typing import List, Tuple, Union

import torch
import torchvision
from torch import Tensor
from torch import device

try:
    from ops3d._C import nms_3d
except ImportError:
<<<<<<< HEAD
    print('ops3d is not installed. See https://github.com/cell-observatory/ops3d')
    
=======
    print("3D NMS op failed to load. Please compile ops3d if needed.")

>>>>>>> 8621f1b5
from cell_observatory_platform.data.io import record_init


# TODO: extend with time axis


# ---------------------------------------- HELPER ---------------------------------------------


def _upcast(t: Tensor) -> Tensor:
    # Protects from numerical overflows in multiplications
    # by upcasting to the equivalent higher type
    if t.is_floating_point():
        return t if t.dtype in (torch.float32, torch.float64) else t.float()
    else:
        return t if t.dtype in (torch.int32, torch.int64) else t.int()
    

# ---------------------------------------- BOXES ENUM ---------------------------------------------


# conversion helpers 


def box_cxcyczwhd_to_xyzxyz(boxes: Tensor) -> Tensor:
    """
    Converts bounding boxes from (cx, cy, cz, w, h, d) format to (x1, y1, z1, x2, y2, z2) format.
    (cx, cy, cz) refers to center of bounding box
    (w, h, d) are width and height of bounding box
    Args:
        boxes (Tensor[N, 6]): boxes in (cx, cy, cz, w, h, d) format which will be converted.

    Returns:
        boxes (Tensor(N, 6)): boxes in (x1, y1, z1, x2, y2, z2) format.
    """
    # We need to change all 6 of them so some temporary variable is needed.
    cx, cy, cz, w, h, d = boxes.unbind(-1)
    x1 = cx - 0.5 * w
    y1 = cy - 0.5 * h
    z1 = cz - 0.5 * d
    x2 = cx + 0.5 * w
    y2 = cy + 0.5 * h
    z2 = cz + 0.5 * d

    boxes = torch.stack((x1, y1, z1, x2, y2, z2), dim=-1)

    return boxes


def box_xyzxyz_to_cxcyczwhd(boxes: Tensor) -> Tensor:
    """
    Converts bounding boxes from (x1, y1, z1, x2, y2, z2) format to (cx, cy, cz, w, h, d) format.
    (x1, y1, z1) refer to top left of bounding box
    (x2, y2, z2) refer to bottom right of bounding box
    Args:
        boxes (Tensor[N, 6]): boxes in (x1, y1, z1, x2, y2, z2) format which will be converted.

    Returns:
        boxes (Tensor(N, 6)): boxes in (cx, cy, cz w, h, d) format.
    """
    x1, y1, z1, x2, y2, z2 = boxes.unbind(-1)
    cx = (x1 + x2) / 2
    cy = (y1 + y2) / 2
    cz = (z1 + z2) / 2
    w = x2 - x1
    h = y2 - y1
    d = z2 - z1

    boxes = torch.stack((cx, cy, cz, w, h, d), dim=-1)

    return boxes


def box_xyzwhd_to_xyzxyz(boxes: Tensor) -> Tensor:
    """
    Converts bounding boxes from (x, y, z, w, h, d) format to (x1, y1, z1, x2, y2, z2) format.
    (x, y, z) refers to top left of bounding box.
    (w, h, z) refers to width and height of box.
    Args:
        boxes (Tensor[N, 6]): boxes in (x, y, z, w, h, d) which will be converted.

    Returns:
        boxes (Tensor[N, 6]): boxes in (x1, y1, z1, x2, y2, z2) format.
    """
    x, y, z, w, h, d = boxes.unbind(-1)
    boxes = torch.stack([x, y, z, x + w, y + h, z +d], dim=-1)
    return boxes


def box_xyzxyz_to_xyzwhd(boxes: Tensor) -> Tensor:
    """
    Converts bounding boxes from (x1, y1, z1, x2, y2, z2) format to (x, y, z, w, h, d) format.
    (x1, y1, z1) refer to top left of bounding box
    (x2, y2, z2) refer to bottom right of bounding box
    Args:
        boxes (Tensor[N, 6]): boxes in (x1, y1, z1, x2, y2, z2) which will be converted.

    Returns:
        boxes (Tensor[N, 6]): boxes in (x, y, z, w, h, d) format.
    """
    x1, y1, z1, x2, y2, z2 = boxes.unbind(-1)
    w = x2 - x1  # x2 - x1
    h = y2 - y1  # y2 - y1
    d = z2 - z1  # z2 - z1
    boxes = torch.stack((x1, y1, z1, w, h, d), dim=-1)
    return boxes


@unique
class BoxMode3D(IntEnum):
    """
    Enum of different ways to represent a box.
    """

    """
    Enumeration of 3-D bounding-box layouts (all coordinates expressed in absolute units).
    """

    XYZXYZ_ABS = 0

    XYZWHD_ABS = 1
    
    CXCYCZWHD_ABS = 2

    @staticmethod
    def convert(boxes: Tensor,
                from_mode: "BoxMode3D",
                to_mode:   "BoxMode3D") -> Tensor:
        """
        Convert boxes from from_mode to to_mode.

        Args:
            boxes : Tensor[N, 6]
                Bounding-boxes whose last dimension matches *from_mode*.
            from_mode / to_mode : BoxMode3D
                Desired conversion end-points.

        Returns:
        Tensor[N, 6]
            A clone of boxes in the requested layout.
        """
        if from_mode == to_mode:
            return boxes.clone()
        
        if from_mode == BoxMode3D.XYZWHD_ABS:           # (x,y,z,w,h,d) -> (x1,y1,z1,x2,y2,z2)
            boxes = box_xyzwhd_to_xyzxyz(boxes)
        elif from_mode == BoxMode3D.CXCYCZWHD_ABS:      # (cx,cy,cz,w,h,d) -> (x1,y1,z1,x2,y2,z2)
            boxes = box_cxcyczwhd_to_xyzxyz(boxes)

        if to_mode == BoxMode3D.XYZXYZ_ABS:
            return boxes
        elif to_mode == BoxMode3D.XYZWHD_ABS:           # (x1,y1,z1,x2,y2,z2) -> (x,y,z,w,h,d)
            return box_xyzxyz_to_xyzwhd(boxes)
        elif to_mode == BoxMode3D.CXCYCZWHD_ABS:        # (x1,y1,z1,x2,y2,z2) -> (cx,cy,cz,w,h,d)
            return box_xyzxyz_to_cxcyczwhd(boxes)

        raise NotImplementedError(
            f"Conversion from {from_mode.name} to {to_mode.name} is not implemented."
        )


# ---------------------------------------- BOXES CLASS ---------------------------------------------


class Boxes:
    """
    This structure stores a list of boxes as a Nx6 torch.Tensor.
    It supports some common methods about boxes
    (`volume`, `clip`, `nonempty`, etc),
    and also behaves like a Tensor
    (support indexing, `to(device)`, `.device`, and iteration over all boxes)

    Attributes:
        tensor (torch.Tensor): float matrix of Nx6. Each row is (x1, y1, z1, x2, y2, z2).
    """
    @record_init
    def __init__(self, tensor: torch.Tensor):
        """
        Args:
            tensor (Tensor[float]): a Nx6 matrix.  Each row is (x1, y1, z1, x2, y2, z2).
        """        
        if tensor.numel() == 0:
            tensor = tensor.reshape((-1, 6))

        assert tensor.dim() == 2 and tensor.size(-1) == 6, tensor.size()

        self.tensor = tensor

    @property
    def dtype(self) -> torch.dtype:
        """Return the dtype of the underlying tensor."""
        return self.tensor.dtype

    def clone(self) -> "Boxes":
        """
        Clone the Boxes.

        Returns:
            Boxes
        """
        return Boxes(self.tensor.clone())

    def to(self, *args, **kwargs) -> "Boxes":
         return Boxes(self.tensor.to(*args, **kwargs))

    def volume(self) -> Tensor:
        """
        Computes the volume of a set of bounding boxes, which are specified by their
        (x1, y1, z1, x2, y2, z2) coordinates.

        Args:
            boxes (Tensor[N, 6]): boxes for which the volume will be computed. They
                are expected to be in (x1, y1, z1, x2, y2, z2) format with
                ``0 <= x1 < x2`` and ``0 <= y1 < y2`` and ``0 <= z1 < z2``.

        Returns:
            Tensor[N]: the volume for each box
        """
        boxes = self.tensor
        boxes = _upcast(boxes)
        return (boxes[:, 3] - boxes[:, 0]) * (boxes[:, 4] - boxes[:, 1]) * (boxes[:, 5] - boxes[:, 2])

    def clip(self, box_size: Tuple[int, int, int]) -> None:
        """
        Clip (in place) the boxes by limiting x coordinates to the range [0, width]
        and y coordinates to the range [0, height] and z coordinates to [0, depth].

        Args:
            box_size (height, width, depth): The clipping box's size.
        """
        assert torch.isfinite(self.tensor).all(), "Box tensor contains infinite or NaN!"
        d, h, w = box_size
        x1 = self.tensor[:, 0].clamp(min=0, max=w)
        y1 = self.tensor[:, 1].clamp(min=0, max=h)
        z1 = self.tensor[:, 2].clamp(min=0, max=d)
        x2 = self.tensor[:, 3].clamp(min=0, max=w)
        y2 = self.tensor[:, 4].clamp(min=0, max=h)
        z2 = self.tensor[:, 5].clamp(min=0, max=d)
        self.tensor = torch.stack((x1, y1, z1, x2, y2, z2), dim=-1)

    def nonempty(self, threshold: float = 0.0) -> torch.Tensor:
        """
        Find boxes that are non-empty.
        A box is considered empty, if any of its sides are no larger than threshold.

        Returns:
            Tensor:
                a binary vector which represents whether each box is empty
                (False) or non-empty (True).
        """
        box = self.tensor
        widths = box[:, 3] - box[:, 0]
        heights = box[:, 4] - box[:, 1]
        depths = box[:, 5] - box[:, 2]
        keep = (widths > threshold) & (heights > threshold) & (depths > threshold)
        return keep

    def __getitem__(self, item) -> "Boxes":
        """
        Args:
            item: int, slice, or a BoolTensor

        Returns:
            Boxes: Create a new :class:`Boxes` by indexing.

        The following usage are allowed:

        1. `new_boxes = boxes[3]`: return a `Boxes` which contains only one box.
        2. `new_boxes = boxes[2:10]`: return a slice of boxes.
        3. `new_boxes = boxes[vector]`, where vector is a torch.BoolTensor
           with `length = len(boxes)`. Nonzero elements in the vector will be selected.

        Note that the returned Boxes might share storage with this Boxes,
        subject to Pytorch's indexing semantics.
        """
        if isinstance(item, int):
            return Boxes(self.tensor[item].view(1, -1))
        b = self.tensor[item]
        assert b.dim() == 2, "Indexing on Boxes with {} failed to return a matrix!".format(item)
        return Boxes(b)

    def __len__(self) -> int:
        return self.tensor.shape[0]

    def __repr__(self) -> str:
        return "Boxes(" + str(self.tensor) + ")"

    def inside_box(self, box_size: Tuple[int, int, int, int, int, int], boundary_threshold: int = 0) -> torch.Tensor:
        """
        Args:
            box_size (depth, height, width): Size of the reference box.
            boundary_threshold (int): Boxes that extend beyond the reference box
                boundary by more than boundary_threshold are considered "outside".

        Returns:
            a binary vector, indicating whether each box is inside the reference box.
        """
        x1,y1,z1,x2,y2,z3 = box_size
        inds_inside = (
            (self.tensor[..., 0] >= x1 - boundary_threshold)
            & (self.tensor[..., 1] >= y1 - boundary_threshold)
            & (self.tensor[..., 2] >= -z1 - boundary_threshold)
            & (self.tensor[..., 3] < x2 + boundary_threshold)
            & (self.tensor[..., 4] < y2 + boundary_threshold)
            & (self.tensor[..., 5] < z3 + boundary_threshold)
        )
        return inds_inside

    def get_centers(self) -> torch.Tensor:
        """
        Returns:
            The box centers in a Nx2 array of (x, y, z).
        """
        return (self.tensor[:, :3] + self.tensor[:, 3:]) / 2

    def scale(self, scale_x: float, scale_y: float, scale_z: float) -> None:
        """
        Scale the box with horizontal and vertical scaling factors
        """
        self.tensor[:, 0::3] *= scale_x
        self.tensor[:, 1::3] *= scale_y
        self.tensor[:, 2::3] *= scale_z

    @classmethod
    def cat(cls, boxes_list: List["Boxes"]) -> "Boxes":
        """
        Concatenates a list of Boxes into a single Boxes

        Arguments:
            boxes_list (list[Boxes])

        Returns:
            Boxes: the concatenated Boxes
        """
        assert isinstance(boxes_list, (list, tuple))
        if len(boxes_list) == 0:
            return cls(torch.empty(0))
        assert all([isinstance(box, Boxes) for box in boxes_list])

        # use torch.cat (v.s. layers.cat) so the returned boxes never share storage with input
        cat_boxes = cls(torch.cat([b.tensor for b in boxes_list], dim=0))
        return cat_boxes

    @property
    def device(self) -> device:
        return self.tensor.device
    
    @property
    def dtype(self) -> torch.dtype:
        return self.tensor.dtype

    # type "Iterator[torch.Tensor]", yield, and iter() not supported by torchscript
    # https://github.com/pytorch/pytorch/issues/18627
    @torch.jit.unused
    def __iter__(self):
        """
        Yield a box as a Tensor of shape (6,) at a time.
        """
        yield from self.tensor


# -------------------------------------------------- NMS --------------------------------------------------


def nms(boxes: Tensor, scores: Tensor, iou_threshold: float) -> Tensor:
    """
    Performs non-maximum suppression (NMS) on the boxes according
    to their intersection-over-union (IoU).

    NMS iteratively removes lower scoring boxes which have an
    IoU greater than ``iou_threshold`` with another (higher scoring)
    box.

    If multiple boxes have the exact same score and satisfy the IoU
    criterion with respect to a reference box, the selected box is
    not guaranteed to be the same between CPU and GPU. This is similar
    to the behavior of argsort in PyTorch when repeated values are present.

    Args:
        boxes (Tensor[N, 6])): boxes to perform NMS on. They
            are expected to be in ``(x1, y1, z1, x2, y2, z2)`` format with ``0 <= x1 < x2`` and
            ``0 <= y1 < y2`` and ``0 <= z1 < z2.
        scores (Tensor[N]): scores for each one of the boxes
        iou_threshold (float): discards all overlapping boxes with IoU > iou_threshold

    Returns:
        Tensor: int64 tensor with the indices of the elements that have been kept
        by NMS, sorted in decreasing order of scores
    """    
    device = boxes.device
    boxes = boxes.to("cuda")
    scores = scores.to("cuda")

    # need to recast boxes to float32
    # for IOU calculation in 3D NMS
    # to protect against numerical overflows
    boxes = boxes.to(torch.float32) 
    keep = nms_3d(boxes, scores, iou_threshold)
    return keep.to(device)


def batched_nms(
    boxes: Tensor,
    scores: Tensor,
    idxs: Tensor,
    iou_threshold: float,
) -> Tensor:
    """
    Performs non-maximum suppression in a batched fashion.

    Each index value correspond to a category, and NMS
    will not be applied between elements of different categories.

    Args:
        boxes (Tensor[N, 4]): boxes where NMS will be performed. They
            are expected to be in ``(x1, y1, z1, x2, y2, z2)`` format with ``0 <= x1 < x2`` and
            ``0 <= y1 < y2`` and ``0 <= z1 < z2.
        scores (Tensor[N]): scores for each one of the boxes
        idxs (Tensor[N]): indices of the categories for each one of the boxes.
        iou_threshold (float): discards all overlapping boxes with IoU > iou_threshold

    Returns:
        Tensor: int64 tensor with the indices of the elements that have been kept by NMS, sorted
        in decreasing order of scores
    """
    # Benchmarks that drove the following thresholds are at
    # https://github.com/pytorch/vision/issues/1311#issuecomment-781329339
    # and https://github.com/pytorch/vision/pull/8925
    if boxes.numel() > (4000 if boxes.device.type == "cpu" else 100_000) and not torchvision._is_tracing():
        return _batched_nms_vanilla(boxes, scores, idxs, iou_threshold)
    else:
        return _batched_nms_coordinate_trick(boxes, scores, idxs, iou_threshold)


@torch.jit._script_if_tracing
def _batched_nms_coordinate_trick(
    boxes: Tensor,
    scores: Tensor,
    idxs: Tensor,
    iou_threshold: float,
) -> Tensor:
    # strategy: in order to perform NMS independently per class,
    # we add an offset to all the boxes. The offset is dependent
    # only on the class idx, and is large enough so that boxes
    # from different classes do not overlap
    if boxes.numel() == 0:
        return torch.empty((0,), dtype=torch.int64, device=boxes.device)
    max_coordinate = boxes.max()
    offsets = idxs.to(boxes) * (max_coordinate + torch.tensor(1).to(boxes))
    boxes_for_nms = boxes + offsets[:, None]
    keep = nms(boxes_for_nms, scores, iou_threshold)
    return keep


@torch.jit._script_if_tracing
def _batched_nms_vanilla(
    boxes: Tensor,
    scores: Tensor,
    idxs: Tensor,
    iou_threshold: float,
) -> Tensor:
    # Based on Detectron2 implementation, just manually call nms() on each class independently
    keep_mask = torch.zeros_like(scores, dtype=torch.bool)
    for class_id in torch.unique(idxs):
        curr_indices = torch.where(idxs == class_id)[0]
        curr_keep_indices = nms(boxes[curr_indices], scores[curr_indices], iou_threshold)
        keep_mask[curr_indices[curr_keep_indices]] = True
    keep_indices = torch.where(keep_mask)[0]
    return keep_indices[scores[keep_indices].sort(descending=True)[1]]


# ---------------------------------------- IOU --------------------------------------------------


# implementation from https://github.com/kuangliu/torchcv/blob/master/torchcv/utils/box.py
# with slight modifications
def _box_inter_union(boxes1: Tensor, boxes2: Tensor) -> Tuple[Tensor, Tensor]:
    lt = torch.max(boxes1[:, None, :3], boxes2[:, :3])  # [N,M,3]
    rb = torch.min(boxes1[:, None, 3:], boxes2[:, 3:])  # [N,M,3]

    dims = _upcast(rb - lt).clamp(min=0)  # [N,M,3]
    inter = dims[:, :, 0] * dims[:, :, 1] * dims[:, :, 2]  # [N,M]
    return inter


# implementation from https://github.com/kuangliu/torchcv/blob/master/torchcv/utils/box.py
# with slight modifications
def pairwise_iou(boxes1: Boxes, boxes2: Boxes) -> torch.Tensor:
    """
    Given two lists of boxes of size N and M, compute the IoU
    (intersection over union) between **all** N x M pairs of boxes.
    The box order must be (xmin, ymin, zmin, xmax, ymax, zmax).

    Args:
        boxes1, boxes2 (Boxes): two `Boxes`. Contains N & M boxes, respectively.

    Returns:
        Tensor: IoU, sized [N,M].
    """
    volume1 = boxes1.volume()  # [N]
    volume2 = boxes2.volume()  # [M]
    inter = _box_inter_union(boxes1.tensor, boxes2.tensor)

    # handle empty boxes
    iou = torch.where(
        inter > 0,
        inter / (volume1[:, None] + volume2 - inter),
        torch.zeros(1, dtype=inter.dtype, device=inter.device),
    )
    return iou


def pairwise_ioa(boxes1: Boxes, boxes2: Boxes) -> torch.Tensor:
    """
    Similar to :func:`pariwise_iou` but compute the IoA (intersection over boxes2 volume).

    Args:
        boxes1,boxes2 (Boxes): two `Boxes`. Contains N & M boxes, respectively.

    Returns:
        Tensor: IoA, sized [N,M].
    """
    volume2 = boxes2.volume()  # [M]
    inter = _box_inter_union(boxes1.tensor, boxes2.tensor)

    # handle empty boxes
    ioa = torch.where(
        inter > 0, inter / volume2, torch.zeros(1, dtype=inter.dtype, device=inter.device)
    )
    return ioa


def box_volume(boxes: Tensor) -> Tensor:
    """
    Computes the area of a set of bounding boxes, which are specified by their
    (x1, y1, z1, x2, y2, z2) coordinates.

    Args:
        boxes (Tensor[N, 6]): boxes for which the area will be computed. They
            are expected to be in (x1, y1, z1, x2, y2, z2) format with
            ``0 <= x1 < x2`` and ``0 <= y1 < y2`` and ``0 <= z1 < z2``.

    Returns:
        Tensor[N]: the area for each box
    """
    boxes = _upcast(boxes)
    return (boxes[:, 3] - boxes[:, 0]) * (boxes[:, 4] - boxes[:, 1]) * (boxes[:, 5] - boxes[:, 2])


# implementation from https://github.com/kuangliu/torchcv/blob/master/torchcv/utils/box.py
# with slight modifications
def _box_inter_union(boxes1: Tensor, boxes2: Tensor) -> Tuple[Tensor, Tensor]:
    vol1 = box_volume(boxes1)
    vol2 = box_volume(boxes2)

    lt = torch.max(boxes1[:, None, :3], boxes2[:, :3])  # [N,M,3]
    rb = torch.min(boxes1[:, None, 3:], boxes2[:, 3:])  # [N,M,3]

    dims = _upcast(rb - lt).clamp(min=0)  # [N,M,3]
    inter = dims[:, :, 0] * dims[:, :, 1] * dims[:, :, 2]  # [N,M]

    union = vol1[:, None] + vol2 - inter

    return inter, union


def box_iou(boxes1: Tensor, boxes2: Tensor) -> Tensor:
    """
    Return intersection-over-union (Jaccard index) between two sets of boxes.

    Both sets of boxes are expected to be in ``(x1, y1, z1, x2, y2, z2)`` format with
    ``0 <= x1 < x2`` and ``0 <= y1 < y2`` and ``0 <= z1 < z2``.

    Args:
        boxes1 (Tensor[N, 6]): first set of boxes
        boxes2 (Tensor[M, 6]): second set of boxes

    Returns:
        Tensor[N, M]: the NxM matrix containing the pairwise IoU values for every element in boxes1 and boxes2
    """
    inter, union = _box_inter_union(boxes1, boxes2)
    iou = inter / union
    return iou


def pairwise_point_box_distance(points: torch.Tensor, boxes: Boxes):
    """
    Pairwise distance between N points and M boxes. The distance between a
    point and a box is represented by the distance from the point to 6 edges
    of the box. Distances are all positive when the point is inside the box.

    Args:
        points: Nx2 coordinates. Each row is (x, y)
        boxes: M boxes

    Returns:
        Tensor: distances of size (N, M, 6). The 6 values are distances from
            the point to the left, top, right, bottom of the box.
    """
    x, y, z = points.unsqueeze(dim=2).unbind(dim=1)  # (N, 1)
    x0, y0, z0, x1, y1, z1 = boxes.tensor.unsqueeze(dim=0).unbind(dim=2)  # (1, M)
    return torch.stack([x - x0, y - y0, z- z0, x1 - x, y1 - y, z1 - z], dim=2)


def matched_pairwise_iou(boxes1: Boxes, boxes2: Boxes) -> torch.Tensor:
    """
    Compute pairwise intersection over union (IOU) of two sets of matched
    boxes that have the same number of boxes.
    
    Similar to :func:`pairwise_iou`, but computes only diagonal elements of the matrix.

    Args:
        boxes1 (Boxes): bounding boxes, sized [N, 6].
        boxes2 (Boxes): same length as boxes1
    Returns:
        Tensor: iou, sized [N].
    """
    assert len(boxes1) == len(
        boxes2
    ), "boxlists should have the same" "number of entries, got {}, {}".format(
        len(boxes1), len(boxes2)
    )
    volume1 = boxes1.volume()  # [N]
    volume2 = boxes2.volume()  # [N]
    box1, box2 = boxes1.tensor, boxes2.tensor
    
    lt = torch.max(box1[:, :3], box2[:, :3])  # [N,3]
    rb = torch.min(box1[:, 3:], box2[:, 3:])  # [N,3]
    
    wh = (rb - lt).clamp(min=0)  # [N,3]
    inter = wh.prod(dim=1)  # [N]
    iou = inter / (volume1 + volume2 - inter)  # [N]
    return iou


# Implementation adapted from https://github.com/facebookresearch/detr/blob/master/util/box_ops.py
def generalized_box_iou(boxes1: Tensor, boxes2: Tensor) -> Tensor:
    """
    Return generalized intersection-over-union (Jaccard index) between two sets of boxes.

    Both sets of boxes are expected to be in ``(x1, y1, z1, x2, y2, z2)`` format with
    ``0 <= x1 < x2`` and ``0 <= y1 < y2`` and ``0 <= z1 < z2``.

    Args:
        boxes1 (Tensor[N, 6]): first set of boxes
        boxes2 (Tensor[M, 6]): second set of boxes

    Returns:
        Tensor[N, M]: the NxM matrix containing the pairwise generalized IoU values
        for every element in boxes1 and boxes2
    """
    inter, union = _box_inter_union(boxes1, boxes2)
    iou = inter / union

    lti = torch.min(boxes1[:, None, :3], boxes2[:, :3])
    rbi = torch.max(boxes1[:, None, 3:], boxes2[:, 3:])

    whi = _upcast(rbi - lti).clamp(min=0)  # [N,M,3]
    vol_i = whi[:, :, 0] * whi[:, :, 1] * whi[:, :, 2]

    return iou - (vol_i - union) / vol_i


def complete_box_iou(boxes1: Tensor, boxes2: Tensor, eps: float = 1e-7) -> Tensor:
    """
    Return complete intersection-over-union (Jaccard index) between two sets of boxes.
    Both sets of boxes are expected to be in ``(x1, y1, z1, x2, y2, z2)`` format with
    ``0 <= x1 < x2`` and ``0 <= y1 < y2`` and ``0 <= z1 < z2``.
    Args:
        boxes1 (Tensor[N, 6]): first set of boxes
        boxes2 (Tensor[M, 6]): second set of boxes
        eps (float, optional): small number to prevent division by zero. Default: 1e-7
    Returns:
        Tensor[N, M]: the NxM matrix containing the pairwise complete IoU values
        for every element in boxes1 and boxes2
    """
    boxes1 = _upcast(boxes1)
    boxes2 = _upcast(boxes2)

    diou, iou = _box_diou_iou(boxes1, boxes2, eps)

    w_pred = boxes1[:, None, 3] - boxes1[:, None, 0]
    h_pred = boxes1[:, None, 4] - boxes1[:, None, 1]
    d_pred = boxes1[:, None, 5] - boxes1[:, None, 2]

    w_gt = boxes2[:, 3] - boxes2[:, 0]
    h_gt = boxes2[:, 4] - boxes2[:, 1]
    d_gt = boxes2[:, 5] - boxes2[:, 2]

    # v = (4 / (torch.pi**2)) * torch.pow(torch.atan(w_pred / h_pred) - torch.atan(w_gt / h_gt), 2) # 2D Case

    # Compute arctan of the aspect ratios.
    ar_wh_pred = torch.atan(w_pred / h_pred)
    ar_wh_gt   = torch.atan(w_gt / h_gt)
    
    ar_wd_pred = torch.atan(w_pred / d_pred)
    ar_wd_gt   = torch.atan(w_gt / d_gt)
    
    ar_hd_pred = torch.atan(h_pred / d_pred)
    ar_hd_gt   = torch.atan(h_gt / d_gt)

    # Combine the squared differences
    v = (4 / (torch.pi ** 2)) * (
            torch.pow(ar_wh_pred - ar_wh_gt, 2) +
            torch.pow(ar_wd_pred - ar_wd_gt, 2) +
            torch.pow(ar_hd_pred - ar_hd_gt, 2)
        ) / 3

    with torch.no_grad():
        alpha = v / (1 - iou + v + eps)
    return diou - alpha * v


def distance_box_iou(boxes1: Tensor, boxes2: Tensor, eps: float = 1e-7) -> Tensor:
    """
    Return distance intersection-over-union (Jaccard index) between two sets of boxes.

    Both sets of boxes are expected to be in ``(x1, y1, x2, y2)`` format with
    ``0 <= x1 < x2`` and ``0 <= y1 < y2`` and ``0 <= z1 < z2``.

    Args:
        boxes1 (Tensor[N, 6]): first set of boxes
        boxes2 (Tensor[M, 6]): second set of boxes
        eps (float, optional): small number to prevent division by zero. Default: 1e-7

    Returns:
        Tensor[N, M]: the NxM matrix containing the pairwise distance IoU values
        for every element in boxes1 and boxes2
    """
    boxes1 = _upcast(boxes1)
    boxes2 = _upcast(boxes2)
    diou, _ = _box_diou_iou(boxes1, boxes2, eps=eps)
    return diou


def _box_diou_iou(boxes1: Tensor, boxes2: Tensor, eps: float = 1e-7) -> Tuple[Tensor, Tensor]:
    iou = pairwise_iou(boxes1, boxes2)
    lti = torch.min(boxes1[:, None, :3], boxes2[:, :3])
    rbi = torch.max(boxes1[:, None, 3:], boxes2[:, 3:])
    whdi = _upcast(rbi - lti).clamp(min=0)  # [N,M,3]
    diagonal_distance_squared = (whdi[:, :, 0] ** 2) + (whdi[:, :, 1] ** 2) + (whdi[:, :, 2] ** 2) + eps
    
    # centers of boxes
    x_p = (boxes1[:, 0] + boxes1[:, 3]) / 2
    y_p = (boxes1[:, 1] + boxes1[:, 4]) / 2
    z_p = (boxes1[:, 2] + boxes1[:, 5]) / 2

    x_g = (boxes2[:, 0] + boxes2[:, 3]) / 2
    y_g = (boxes2[:, 1] + boxes2[:, 4]) / 2
    z_g = (boxes2[:, 2] + boxes2[:, 5]) / 2

    # The distance between boxes' centers squared.
    centers_distance_squared = (_upcast((x_p[:, None] - x_g[None, :])) ** 2) + \
                                (_upcast((y_p[:, None] - y_g[None, :])) ** 2) + \
                                (_upcast((z_p[:, None] - z_g[None, :])) **2)
    
    # The distance IoU is the IoU penalized by a normalized
    # distance between boxes' centers squared.
    return iou - (centers_distance_squared / diagonal_distance_squared), iou

# ---------------------------------------- AUXILIARY FUNCTIONS --------------------------------------------------


def remove_small_boxes(boxes: Tensor, min_size: float) -> Tensor:
    """
    Remove every box from ``boxes`` which contains at least one side length
    that is smaller than ``min_size``.

    .. note::
        For sanitizing a :class:`~torchvision.tv_tensors.BoundingBoxes` object, consider using
        the transform :func:`~torchvision.transforms.v2.SanitizeBoundingBoxes` instead.

    Args:
        boxes (Tensor[N, 6]): boxes in ``(x1, y1, z1, x2, y2, z2)`` format
            with ``0 <= x1 < x2`` and ``0 <= y1 < y2`` and ``0 <= z1 < z2.
        min_size (float): minimum size

    Returns:
        Tensor[K]: indices of the boxes that have both sides
        larger than ``min_size``
    """
    ws, hs, ds = boxes[:, 3] - boxes[:, 0], boxes[:, 4] - boxes[:, 1], boxes[:, 5] - boxes[:, 2]
    keep = (ws >= min_size) & (hs >= min_size) & (ds >= min_size)
    keep = torch.where(keep)[0]
    return keep


def clip_boxes_to_image(boxes: Tensor, size: Tuple[int, int]) -> Tensor:
    """
    Clip boxes so that they lie inside an image of size ``size``.

    .. note::
        For clipping a :class:`~torchvision.tv_tensors.BoundingBoxes` object, consider using
        the transform :func:`~torchvision.transforms.v2.ClampBoundingBoxes` instead.

    Args:
        boxes (Tensor[N, 6]): boxes in ``(x1, y1, z1, x2, y2, z2)`` format
            with ``0 <= x1 < x2`` and ``0 <= y1 < y2`` and ``0 <= z1 < z2.
        size (Tuple[height, width]): size of the image

    Returns:
        Tensor[N, 6]: clipped boxes
    """
    dim = boxes.dim()
    boxes_x = boxes[..., 0::3]
    boxes_y = boxes[..., 1::3]
    boxes_z = boxes[..., 2::3]
    height, width, depth = size
    
    boxes_x = boxes_x.clamp(min=0, max=width)
    boxes_y = boxes_y.clamp(min=0, max=height)
    boxes_z = boxes_z.clamp(min=0, max=depth)

    clipped_boxes = torch.stack((boxes_x, boxes_y, boxes_z), dim=dim)
    return clipped_boxes.reshape(boxes.shape)


def masks_to_boxes(masks: torch.Tensor) -> Tensor:
    """
    Compute the bounding boxes around the provided masks.

    Returns a [N, 6] tensor containing bounding boxes. The boxes are in ``(x1, y1, x2, y2)`` format with
    ``0 <= x1 <= x2`` and ``0 <= y1 <= y2`` and ``0 <= z1 < z2``.

    .. warning::

        In most cases the output will guarantee ``x1 < x2`` and ``y1 < y2`` and ``0 <= z1 < z2``. But
        if the input is degenerate, e.g. if a mask is a single row or a single
        column, then the output may have x1 = x2 or y1 = y2 or z1=z2.

    Args:
        masks (Tensor[N, D, H, W]): masks to transform where N is the number of masks
            and (D, H, W) are the spatial dimensions.

    Returns:
        Tensor[N, 6]: bounding boxes
    """
    if masks.numel() == 0:
        return torch.zeros((0, 6), device=masks.device, dtype=torch.float)

    n = masks.shape[0]

    bounding_boxes = torch.zeros((n, 6), device=masks.device, dtype=torch.float)

    for index, mask in enumerate(masks):
        z, y, x = torch.where(mask != 0)

        bounding_boxes[index, 0] = torch.min(x)
        bounding_boxes[index, 1] = torch.min(y)
        bounding_boxes[index, 2] = torch.min(z)
        bounding_boxes[index, 3] = torch.max(x)
        bounding_boxes[index, 4] = torch.max(y)
        bounding_boxes[index, 5] = torch.max(z)

    return bounding_boxes


# TODO: reconcile masks_to_boxes and masks_to_boxes_v2
def masks_to_boxes_v2(masks, eps: float = 1e-1) -> Tensor:
    """
    Compute the bounding boxes around the provided masks.
    The masks should be in format [N, D, H, W] where N is 
    the number of masks, (D, H, W) are the spatial dimensions.
    Returns a [N, 6] tensors, with the boxes in xyxy format
    """
    if masks.numel() == 0:
        return torch.zeros((0, 6), device=masks.device)

    d, h, w = masks.shape[-3:]

    z = torch.arange(0, d, dtype=torch.float, device=masks.device)
    y = torch.arange(0, h, dtype=torch.float, device=masks.device)
    x = torch.arange(0, w, dtype=torch.float, device=masks.device)
    z, y, x = torch.meshgrid(z, y, x, indexing='ij')

    x_mask = (masks * x.unsqueeze(0))
    x_max = x_mask.flatten(1).max(-1)[0]
    x_min = x_mask.masked_fill(~(masks.bool()), 1e8).flatten(1).min(-1)[0]

    y_mask = (masks * y.unsqueeze(0))
    y_max = y_mask.flatten(1).max(-1)[0]
    y_min = y_mask.masked_fill(~(masks.bool()), 1e8).flatten(1).min(-1)[0]

    z_mask = (masks * z.unsqueeze(0))
    z_max = z_mask.flatten(1).max(-1)[0]
    z_min = z_mask.masked_fill(~(masks.bool()), 1e8).flatten(1).min(-1)[0]

    mask = torch.stack([x_min, y_min, z_min, x_max, y_max, z_max], 1).to(masks.device, torch.float)
    invalid_mask = (torch.isinf(x_min)) | (torch.isinf(y_min)) | (torch.isinf(z_min))
    mask[invalid_mask] = 0
    return mask

#---------------------------------------------------------------- BOX ENCODERS ----------------------------------------------------------------


@torch.jit._script_if_tracing
def encode_boxes(reference_boxes: Tensor, proposals: Tensor, weights: Tensor) -> Tensor:
    """
    Encode a set of proposals with respect to some
    reference boxes

    Args:
        reference_boxes (Tensor): reference boxes
        proposals (Tensor): boxes to be encoded
        weights (Tensor[4]): the weights for ``(x, y, z, w, h, d)``
    """

    # perform some unpacking to make it JIT-fusion friendly
    wx = weights[0]
    wy = weights[1]
    wz = weights[2]
    ww = weights[3]
    wh = weights[4]
    wd = weights[5]

    proposals_x1 = proposals[:, 0].unsqueeze(1)
    proposals_y1 = proposals[:, 1].unsqueeze(1)
    proposals_z1 = proposals[:, 2].unsqueeze(1)

    proposals_x2 = proposals[:, 3].unsqueeze(1)
    proposals_y2 = proposals[:, 4].unsqueeze(1)
    proposals_z2 = proposals[:, 5].unsqueeze(1)

    reference_boxes_x1 = reference_boxes[:, 0].unsqueeze(1)
    reference_boxes_y1 = reference_boxes[:, 1].unsqueeze(1)
    reference_boxes_z1 = reference_boxes[:, 2].unsqueeze(1)

    reference_boxes_x2 = reference_boxes[:, 3].unsqueeze(1)
    reference_boxes_y2 = reference_boxes[:, 4].unsqueeze(1)
    reference_boxes_z2 = reference_boxes[:, 5].unsqueeze(1)

    # encoding scheme: log-scale diff in box widhts & rel diff (arithmetic)
    # in box centers (w. weights)
    ex_widths = proposals_x2 - proposals_x1
    ex_heights = proposals_y2 - proposals_y1
    ex_depths = proposals_z2 - proposals_z1

    ex_ctr_x = proposals_x1 + 0.5 * ex_widths
    ex_ctr_y = proposals_y1 + 0.5 * ex_heights
    ex_ctr_z = proposals_z1 + 0.5 * ex_depths

    gt_widths = reference_boxes_x2 - reference_boxes_x1
    gt_heights = reference_boxes_y2 - reference_boxes_y1
    gt_depths = reference_boxes_z2 - reference_boxes_z1

    gt_ctr_x = reference_boxes_x1 + 0.5 * gt_widths
    gt_ctr_y = reference_boxes_y1 + 0.5 * gt_heights
    gt_ctr_z = reference_boxes_z1 + 0.5 * gt_depths

    targets_dx = wx * (gt_ctr_x - ex_ctr_x) / ex_widths
    targets_dy = wy * (gt_ctr_y - ex_ctr_y) / ex_heights
    targets_dz = wz * (gt_ctr_z - ex_ctr_z) / ex_depths

    targets_dw = ww * torch.log(gt_widths / ex_widths)
    targets_dh = wh * torch.log(gt_heights / ex_heights)
    targets_dd = wd * torch.log(gt_depths / ex_depths)

    targets = torch.cat((targets_dx, targets_dy, targets_dz, targets_dw, targets_dh, targets_dd), dim=1)
    return targets


class BoxCoder:
    """
    This class encodes and decodes a set of bounding boxes into
    the representation used for training the regressors.
    """

    def __init__(
        self, weights: Tuple[float, float, float, float, float, float], bbox_xform_clip: float = math.log(1000.0 / 16)
    ) -> None:
        """
        Args:
            weights (6-element tuple)
            bbox_xform_clip (float)
        """
        self.weights = weights
        self.bbox_xform_clip = bbox_xform_clip

    def encode(self, reference_boxes: List[Tensor], proposals: List[Tensor]) -> List[Tensor]:
        boxes_per_image = [len(b) for b in reference_boxes]
        reference_boxes = torch.cat(reference_boxes, dim=0)
        proposals = torch.cat(proposals, dim=0)
        targets = self.encode_single(reference_boxes, proposals)
        return targets.split(boxes_per_image, 0)

    def encode_single(self, reference_boxes: Tensor, proposals: Tensor) -> Tensor:
        """
        Encode a set of proposals with respect to some
        reference boxes

        Args:
            reference_boxes (Tensor): reference boxes
            proposals (Tensor): boxes to be encoded
        """
        dtype = reference_boxes.dtype
        device = reference_boxes.device
        weights = torch.as_tensor(self.weights, dtype=dtype, device=device)
        targets = encode_boxes(reference_boxes, proposals, weights)
        return targets

    def decode(self, rel_codes: Tensor, boxes: List[Tensor]) -> Tensor:
        torch._assert(
            isinstance(boxes, (list, tuple)),
            "This function expects boxes of type list or tuple.",
        )
        torch._assert(
            isinstance(rel_codes, torch.Tensor),
            "This function expects rel_codes of type torch.Tensor.",
        )
        boxes_per_image = [b.size(0) for b in boxes]
        concat_boxes = torch.cat(boxes, dim=0)
        box_sum = 0
        for val in boxes_per_image:
            box_sum += val
        if box_sum > 0:
            rel_codes = rel_codes.reshape(box_sum, -1)
        pred_boxes = self.decode_single(rel_codes, concat_boxes)
        if box_sum > 0:
            pred_boxes = pred_boxes.reshape(box_sum, -1, 6)
        return pred_boxes

    def decode_single(self, rel_codes: Tensor, boxes: Tensor) -> Tensor:
        """
        From a set of original boxes and encoded relative box offsets,
        get the decoded boxes.

        Args:
            rel_codes (Tensor): encoded boxes
            boxes (Tensor): reference boxes.
        """

        boxes = boxes.to(rel_codes.dtype)

        widths = boxes[:, 3] - boxes[:, 0]
        heights = boxes[:, 4] - boxes[:, 1]
        depths = boxes[:, 5] - boxes[:, 2]
        
        ctr_x = boxes[:, 0] + 0.5 * widths
        ctr_y = boxes[:, 1] + 0.5 * heights
        ctr_z = boxes[:, 2] + 0.5 * depths

        wx, wy, wz, ww, wh, wd = self.weights
        dx = rel_codes[:, 0::6] / wx
        dy = rel_codes[:, 1::6] / wy
        dz = rel_codes[:, 2::6] / wz

        dw = rel_codes[:, 3::6] / ww
        dh = rel_codes[:, 4::6] / wh
        dd = rel_codes[:, 5::6] / wd

        # Prevent sending too large values into torch.exp()
        dw = torch.clamp(dw, max=self.bbox_xform_clip)
        dh = torch.clamp(dh, max=self.bbox_xform_clip)
        dd = torch.clamp(dd, max=self.bbox_xform_clip)

        pred_ctr_x = dx * widths[:, None] + ctr_x[:, None]
        pred_ctr_y = dy * heights[:, None] + ctr_y[:, None]
        pred_ctr_z = dz * depths[:, None] + ctr_z[:, None]

        pred_w = torch.exp(dw) * widths[:, None]
        pred_h = torch.exp(dh) * heights[:, None]
        pred_d = torch.exp(dd) * depths[:, None]

        # Distance from center to box's corner.
        c_to_c_h = torch.tensor(0.5, dtype=pred_ctr_y.dtype, device=pred_h.device) * pred_h
        c_to_c_w = torch.tensor(0.5, dtype=pred_ctr_x.dtype, device=pred_w.device) * pred_w
        c_to_c_d = torch.tensor(0.5, dtype=pred_ctr_z.dtype, device=pred_d.device) * pred_d

        pred_boxes1 = pred_ctr_x - c_to_c_w
        pred_boxes2 = pred_ctr_y - c_to_c_h
        pred_boxes3 = pred_ctr_z - c_to_c_d

        pred_boxes4 = pred_ctr_x + c_to_c_w
        pred_boxes5 = pred_ctr_y + c_to_c_h
        pred_boxes6 = pred_ctr_z + c_to_c_d

        pred_boxes = torch.stack((pred_boxes1, pred_boxes2, pred_boxes3, pred_boxes4, pred_boxes5, pred_boxes6), dim=2).flatten(1)
        return pred_boxes


def expand_boxes(boxes, scale):
    # type: (Tensor, float) -> Tensor

    w_half = (boxes[:, 3] - boxes[:, 0]) * 0.5
    h_half = (boxes[:, 4] - boxes[:, 1]) * 0.5
    d_half = (boxes[:, 5] - boxes[:, 2]) * 0.5

    x_c = (boxes[:, 3] + boxes[:, 0]) * 0.5
    y_c = (boxes[:, 4] + boxes[:, 1]) * 0.5
    z_c = (boxes[:, 5] + boxes[:, 2]) * 0.5

    w_half *= scale
    h_half *= scale
    d_half *= scale

    boxes_exp = torch.zeros_like(boxes)
    boxes_exp[:, 0] = x_c - w_half
    boxes_exp[:, 3] = x_c + w_half

    boxes_exp[:, 1] = y_c - h_half
    boxes_exp[:, 4] = y_c + h_half
    
    boxes_exp[:, 2] = z_c - d_half
    boxes_exp[:, 5] = z_c + d_half
    return boxes_exp<|MERGE_RESOLUTION|>--- conflicted
+++ resolved
@@ -31,13 +31,8 @@
 try:
     from ops3d._C import nms_3d
 except ImportError:
-<<<<<<< HEAD
-    print('ops3d is not installed. See https://github.com/cell-observatory/ops3d')
-    
-=======
     print("3D NMS op failed to load. Please compile ops3d if needed.")
 
->>>>>>> 8621f1b5
 from cell_observatory_platform.data.io import record_init
 
 
